package bitbucketserver

// WARNING! This is an work-in-progress patch and does not yet conform to the coding,
// quality or security standards expected of this project. Please use with caution.

import (
	"crypto/rsa"
	"crypto/tls"
	"crypto/x509"
	"encoding/pem"
	"fmt"
	"github.com/drone/drone/model"
	"github.com/drone/drone/remote"
	"github.com/drone/drone/remote/bitbucketserver/internal"
	"github.com/mrjones/oauth"
	"io/ioutil"
	"net/http"
	"net/url"
	"strings"
)

const (
	requestTokenURL   = "%s/plugins/servlet/oauth/request-token"
	authorizeTokenURL = "%s/plugins/servlet/oauth/authorize"
	accessTokenURL    = "%s/plugins/servlet/oauth/access-token"
)

// Opts defines configuration options.
type Opts struct {
	URL         string // Stash server url.
	Username    string // Git machine account username.
	Password    string // Git machine account password.
	ConsumerKey string // Oauth1 consumer key.
	ConsumerRSA string // Oauth1 consumer key file.
	SkipVerify  bool   // Skip ssl verification.
}

type Config struct {
	URL        string
	Username   string
	Password   string
	SkipVerify bool
	Consumer   *oauth.Consumer
}

// New returns a Remote implementation that integrates with Bitbucket Server,
// the on-premise edition of Bitbucket Cloud, formerly known as Stash.
func New(opts Opts) (remote.Remote, error) {
	config := &Config{
		URL:        opts.URL,
		Username:   opts.Username,
		Password:   opts.Password,
		SkipVerify: opts.SkipVerify,
	}

	switch {
	case opts.Username == "":
		return nil, fmt.Errorf("Must have a git machine account username")
	case opts.Password == "":
		return nil, fmt.Errorf("Must have a git machine account password")
	case opts.ConsumerKey == "":
		return nil, fmt.Errorf("Must have a oauth1 consumer key")
	case opts.ConsumerRSA == "":
		return nil, fmt.Errorf("Must have a oauth1 consumer key file")
	}

	keyFile, err := ioutil.ReadFile(opts.ConsumerRSA)
	if err != nil {
		return nil, err
	}
	block, _ := pem.Decode(keyFile)
	PrivateKey, err := x509.ParsePKCS1PrivateKey(block.Bytes)
	if err != nil {
		return nil, err
	}
	config.Consumer = CreateConsumer(opts.URL, opts.ConsumerKey, PrivateKey)
	return config, nil
}

func (c *Config) Login(res http.ResponseWriter, req *http.Request) (*model.User, error) {
	requestToken, url, err := c.Consumer.GetRequestTokenAndUrl("oob")
	if err != nil {
		return nil, err
	}
	var code = req.FormValue("oauth_verifier")
	if len(code) == 0 {
		http.Redirect(res, req, url, http.StatusSeeOther)
		return nil, nil
	}
	requestToken.Token = req.FormValue("oauth_token")
	accessToken, err := c.Consumer.AuthorizeToken(requestToken, code)
	if err != nil {
		return nil, err
	}

	client := internal.NewClientWithToken(c.URL, c.Consumer, accessToken.Token)

	user, err := client.FindCurrentUser()
	if err != nil {
		return nil, err
	}

<<<<<<< HEAD
	return convertUser(user, accessToken), nil
=======
	contents, err := ioutil.ReadAll(response1.Body)
	if err != nil {
		return nil, err
	}
>>>>>>> abaa02ef

}

// Auth is not supported by the Stash driver.
func (*Config) Auth(token, secret string) (string, error) {
	return "", fmt.Errorf("Not Implemented")
}

// Teams is not supported by the Stash driver.
func (*Config) Teams(u *model.User) ([]*model.Team, error) {
	var teams []*model.Team
	return teams, nil
}

<<<<<<< HEAD
func (c *Config) Repo(u *model.User, owner, name string) (*model.Repo, error) {
	repo, err := internal.NewClientWithToken(c.URL, c.Consumer, u.Token).FindRepo(owner, name)
=======
func (c *client) Repo(u *model.User, owner, name string) (*model.Repo, error) {
	client := NewClientWithToken(&c.Consumer, u.Token)
	repo, err := c.FindRepo(client, owner, name)
>>>>>>> abaa02ef
	if err != nil {
		return nil, err
	}
	return convertRepo(repo), nil
}

func (c *Config) Repos(u *model.User) ([]*model.RepoLite, error) {
	repos, err := internal.NewClientWithToken(c.URL, c.Consumer, u.Token).FindRepos()
	if err != nil {
		return nil, err
	}
	var all []*model.RepoLite
	for _, repo := range repos {
		all = append(all, convertRepoLite(repo))
	}

	return all, nil
}

func (c *Config) Perm(u *model.User, owner, repo string) (*model.Perm, error) {
	client := internal.NewClientWithToken(c.URL, c.Consumer, u.Token)

<<<<<<< HEAD
	return client.FindRepoPerms(owner, repo)
=======
	// Must have admin to be able to list hooks. If have access the enable perms
	_, err = client.Get(fmt.Sprintf("%s/rest/api/1.0/projects/%s/repos/%s/settings/hooks/%s", c.URL, owner, repo, "com.atlassian.stash.plugin.stash-web-post-receive-hooks-plugin:postReceiveHook"))
	if err == nil {
		perms.Push = true
		perms.Admin = true
	}
	perms.Pull = true
	return perms, nil
>>>>>>> abaa02ef
}

func (c *Config) File(u *model.User, r *model.Repo, b *model.Build, f string) ([]byte, error) {
	client := internal.NewClientWithToken(c.URL, c.Consumer, u.Token)

	return client.FindFileForRepo(r.Owner, r.Name, f)
}

// Status is not supported by the bitbucketserver driver.
func (*Config) Status(*model.User, *model.Repo, *model.Build, string) error {
	return nil
}

func (c *Config) Netrc(user *model.User, r *model.Repo) (*model.Netrc, error) {
	u, err := url.Parse(c.URL)
	if err != nil {
		return nil, err
	}
	//remove the port
	tmp := strings.Split(u.Host, ":")
	var host = tmp[0]

	if err != nil {
		return nil, err
	}
	return &model.Netrc{
		Machine:  host,
		Login:    c.Username,
		Password: c.Password,
	}, nil
}

func (c *Config) Activate(u *model.User, r *model.Repo, link string) error {
	client := internal.NewClientWithToken(c.URL, c.Consumer, u.Token)

	return client.CreateHook(r.Owner, r.Name, link)
}

func (c *Config) Deactivate(u *model.User, r *model.Repo, link string) error {
	client := internal.NewClientWithToken(c.URL, c.Consumer, u.Token)
	return client.DeleteHook(r.Owner, r.Name, link)
}

func (c *Config) Hook(r *http.Request) (*model.Repo, *model.Build, error) {
	return parseHook(r)
}

<<<<<<< HEAD
func CreateConsumer(URL string, ConsumerKey string, PrivateKey *rsa.PrivateKey) *oauth.Consumer {
	consumer := oauth.NewRSAConsumer(
		ConsumerKey,
		PrivateKey,
		oauth.ServiceProvider{
			RequestTokenUrl:   fmt.Sprintf(requestTokenURL, URL),
			AuthorizeTokenUrl: fmt.Sprintf(authorizeTokenURL, URL),
			AccessTokenUrl:    fmt.Sprintf(accessTokenURL, URL),
			HttpMethod:        "POST",
		})
	consumer.HttpClient = &http.Client{
		Transport: &http.Transport{
			TLSClientConfig: &tls.Config{InsecureSkipVerify: true},
		},
=======
func (c *client) FindRepo(client *http.Client, owner string, name string) (*model.Repo, error) {

	urlString := fmt.Sprintf("%s/rest/api/1.0/projects/%s/repos/%s", c.URL, owner, name)

	response, err := client.Get(urlString)
	if err != nil {
		log.Error(err)
	}
	defer response.Body.Close()
	contents, err := ioutil.ReadAll(response.Body)
	bsRepo := BSRepo{}
	err = json.Unmarshal(contents, &bsRepo)
	if err != nil {
		return nil, err
	}
	repo := &model.Repo{
		Name:      bsRepo.Slug,
		Owner:     bsRepo.Project.Key,
		Branch:    "master",
		Kind:      model.RepoGit,
		IsPrivate: true, // TODO(josmo) possibly set this as a setting - must always be private to use netrc
		FullName:  fmt.Sprintf("%s/%s", bsRepo.Project.Key, bsRepo.Slug),
	}

	for _, item := range bsRepo.Links.Clone {
		if item.Name == "http" {
			uri, err := url.Parse(item.Href)
			if err != nil {
				return nil, err
			}
			uri.User = nil
			repo.Clone = uri.String()
		}
	}
	for _, item := range bsRepo.Links.Self {
		if item.Href != "" {
			repo.Link = item.Href
		}
>>>>>>> abaa02ef
	}
	return consumer
}<|MERGE_RESOLUTION|>--- conflicted
+++ resolved
@@ -100,14 +100,7 @@
 		return nil, err
 	}
 
-<<<<<<< HEAD
 	return convertUser(user, accessToken), nil
-=======
-	contents, err := ioutil.ReadAll(response1.Body)
-	if err != nil {
-		return nil, err
-	}
->>>>>>> abaa02ef
 
 }
 
@@ -122,14 +115,8 @@
 	return teams, nil
 }
 
-<<<<<<< HEAD
 func (c *Config) Repo(u *model.User, owner, name string) (*model.Repo, error) {
 	repo, err := internal.NewClientWithToken(c.URL, c.Consumer, u.Token).FindRepo(owner, name)
-=======
-func (c *client) Repo(u *model.User, owner, name string) (*model.Repo, error) {
-	client := NewClientWithToken(&c.Consumer, u.Token)
-	repo, err := c.FindRepo(client, owner, name)
->>>>>>> abaa02ef
 	if err != nil {
 		return nil, err
 	}
@@ -152,24 +139,13 @@
 func (c *Config) Perm(u *model.User, owner, repo string) (*model.Perm, error) {
 	client := internal.NewClientWithToken(c.URL, c.Consumer, u.Token)
 
-<<<<<<< HEAD
 	return client.FindRepoPerms(owner, repo)
-=======
-	// Must have admin to be able to list hooks. If have access the enable perms
-	_, err = client.Get(fmt.Sprintf("%s/rest/api/1.0/projects/%s/repos/%s/settings/hooks/%s", c.URL, owner, repo, "com.atlassian.stash.plugin.stash-web-post-receive-hooks-plugin:postReceiveHook"))
-	if err == nil {
-		perms.Push = true
-		perms.Admin = true
-	}
-	perms.Pull = true
-	return perms, nil
->>>>>>> abaa02ef
 }
 
 func (c *Config) File(u *model.User, r *model.Repo, b *model.Build, f string) ([]byte, error) {
 	client := internal.NewClientWithToken(c.URL, c.Consumer, u.Token)
 
-	return client.FindFileForRepo(r.Owner, r.Name, f)
+	return client.FindFileForRepo(r.Owner, r.Name, f, b.Ref)
 }
 
 // Status is not supported by the bitbucketserver driver.
@@ -208,10 +184,9 @@
 }
 
 func (c *Config) Hook(r *http.Request) (*model.Repo, *model.Build, error) {
-	return parseHook(r)
-}
-
-<<<<<<< HEAD
+	return parseHook(r, c.URL)
+}
+
 func CreateConsumer(URL string, ConsumerKey string, PrivateKey *rsa.PrivateKey) *oauth.Consumer {
 	consumer := oauth.NewRSAConsumer(
 		ConsumerKey,
@@ -226,46 +201,6 @@
 		Transport: &http.Transport{
 			TLSClientConfig: &tls.Config{InsecureSkipVerify: true},
 		},
-=======
-func (c *client) FindRepo(client *http.Client, owner string, name string) (*model.Repo, error) {
-
-	urlString := fmt.Sprintf("%s/rest/api/1.0/projects/%s/repos/%s", c.URL, owner, name)
-
-	response, err := client.Get(urlString)
-	if err != nil {
-		log.Error(err)
-	}
-	defer response.Body.Close()
-	contents, err := ioutil.ReadAll(response.Body)
-	bsRepo := BSRepo{}
-	err = json.Unmarshal(contents, &bsRepo)
-	if err != nil {
-		return nil, err
-	}
-	repo := &model.Repo{
-		Name:      bsRepo.Slug,
-		Owner:     bsRepo.Project.Key,
-		Branch:    "master",
-		Kind:      model.RepoGit,
-		IsPrivate: true, // TODO(josmo) possibly set this as a setting - must always be private to use netrc
-		FullName:  fmt.Sprintf("%s/%s", bsRepo.Project.Key, bsRepo.Slug),
-	}
-
-	for _, item := range bsRepo.Links.Clone {
-		if item.Name == "http" {
-			uri, err := url.Parse(item.Href)
-			if err != nil {
-				return nil, err
-			}
-			uri.User = nil
-			repo.Clone = uri.String()
-		}
-	}
-	for _, item := range bsRepo.Links.Self {
-		if item.Href != "" {
-			repo.Link = item.Href
-		}
->>>>>>> abaa02ef
 	}
 	return consumer
 }